--- conflicted
+++ resolved
@@ -3,7 +3,8 @@
 
 using namespace std;
 
-<<<<<<< HEAD
+#include "sfinae_with_concepts.hpp"
+
 string longestPalindrome(string s)
 {
   int n = s.size();
@@ -29,15 +30,9 @@
 
 int32_t main()
 {
+  TestSfinaeWithConcepts();
   std::string str("cbbd");
   std::cout << longestPalindrome(str);
-=======
-#include "sfinae_with_concepts.hpp"
-
-int32_t main()
-{
-  TestSfinaeWithConcepts();
->>>>>>> 3271a5fd
   return 0;
 }
 
