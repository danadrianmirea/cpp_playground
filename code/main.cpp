#include <cstdint>
#include <iostream>
#include "bitwise.h"


using namespace std;

void (*funcPtr)(int);

void realFunction(int n)
{
  std::cout << "n is: \n" << n;
}

int32_t main()
{
<<<<<<< HEAD
  int num = 8;
  int &ref = num;
  int const &cRef = num;

  funcPtr = realFunction;
  
  int *intPtr = new int;
  int* const ptrToConstInt = new int;
  
  *intPtr = num;
  *ptrToConstInt = num;
  *ptrToConstInt = 13;
  
  //cout << "b is: " << *c;
  delete 


=======
  testPrintInBinary(0b11011111);
>>>>>>> 20931405
  return 0;
}
<|MERGE_RESOLUTION|>--- conflicted
+++ resolved
@@ -14,7 +14,7 @@
 
 int32_t main()
 {
-<<<<<<< HEAD
+  testPrintInBinary(0b11011111);
   int num = 8;
   int &ref = num;
   int const &cRef = num;
@@ -32,8 +32,5 @@
   delete 
 
 
-=======
-  testPrintInBinary(0b11011111);
->>>>>>> 20931405
   return 0;
 }
